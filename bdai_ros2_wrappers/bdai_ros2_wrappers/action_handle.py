# Copyright (c) 2023 Boston Dynamics AI Institute Inc.  All rights reserved.
from threading import Event
from typing import Callable, Optional

from action_msgs.msg import GoalStatus
from rclpy.action.client import ClientGoalHandle
from rclpy.impl.rcutils_logger import RcutilsLogger
from rclpy.task import Future

from bdai_ros2_wrappers.type_hints import Action


class ActionHandle(object):
    """Handles the two stage process that is getting a result after sending an ActionGoal to an ActionServer as well
    as holding the various callbacks for sending an ActionGoal (cancel, failure, feedback, result)
    """

    def __init__(self, action_name: str, logger: Optional[RcutilsLogger] = None):
        """Constructor

        Args:
            action_name (str): The name of the action (for logging purposes)
            logger (Optional[RcutilsLogger]): An optional logger to use. If none is provided, one is created
        """
        self._action_name = action_name
        self._send_goal_future: Optional[Future] = None
        self._goal_handle: Optional[ClientGoalHandle] = None
        self._get_result_future: Optional[Future] = None
        self._feedback_callback: Optional[Callable[[Action.Feedback], None]] = None
        self._wait_for_result_callback: Optional[Callable[[bool], None]] = None
        self._result_callback: Optional[Callable[[Action.Result], None]] = None
        self._on_failure_callback: Optional[Callable] = None
        self._cancel_future: Optional[Future] = None
        self._on_cancel_success_callback: Optional[Callable] = None
        self._on_cancel_failure_callback: Optional[Callable] = None
        self._result: Optional[Action.Result] = None
        if logger is None:
            self._logger = RcutilsLogger(name=f"{action_name} Handle")
        else:
            self._logger = logger

    @property
    def result(self) -> Optional[Action.Result]:
        """Returns the result of the action if it has been received from the ActionServer, None otherwise"""
        return self._result

    def wait_for_result(self, timeout_sec: Optional[float] = None) -> bool:
        """Waits until a result is received or times out

        A result is received through succeed, abort, or cancel being called on the server.

        Args:
            timeout_sec (Optional[float]): A timeout in seconds. No timeout is used if None

        Returns:
            True if successful; False if the timeout was triggered or the action was rejected, cancelled, or abort
        """
        event = Event()
        success = True

        def done_callback(p_success: bool = True) -> None:
            nonlocal event
            nonlocal success
            success = p_success
            event.set()

        self._wait_for_result_callback = done_callback

        return event.wait(timeout=timeout_sec) and success

    def set_send_goal_future(self, send_goal_future: Future) -> None:
        """Sets the future received from sending the Action.Goal and sets up the callback for when a response is
        received"""
        self._send_goal_future = send_goal_future
        self._send_goal_future.add_done_callback(self._goal_response_callback)

    def set_feedback_callback(self, feedback_callback: Callable[[Action.Feedback], None]) -> None:
        """Sets the callback used to process feedback received while an Action is being executed"""
        self._feedback_callback = feedback_callback

    def set_result_callback(self, result_callback: Callable[[Action.Result], None]) -> None:
        """Sets the callback for processing the result from executing an Action"""
        self._result_callback = result_callback

    def set_on_failure_callback(self, on_failure_callback: Callable) -> None:
        """Set the callback to execute upon failure"""
        self._on_failure_callback = on_failure_callback

    def set_on_cancel_success_callback(self, on_cancel_success_callback: Callable) -> None:
        """Set the callback to execute upon successfully canceling the action"""
        self._on_cancel_success_callback = on_cancel_success_callback

    def set_on_cancel_failure_callback(self, on_cancel_failure_callback: Callable) -> None:
        """Set the callback to execute upon failing to cancel the action"""
        self._on_cancel_failure_callback = on_cancel_failure_callback

    def _goal_response_callback(self, future: Future) -> None:
        """Callback that handles receiving a response from the ActionServer

        Note: This does not handle receiving a result directly
        """
        if future.result() is None:
            self._logger.error(f"Action request failed: {future.exception():!r}")
            if self._wait_for_result_callback is not None:
                self._wait_for_result_callback(False)
            self._failure()
            return
        self._goal_handle = future.result()
        if not self._goal_handle.accepted:
            self._logger.error("Action rejected")
            if self._wait_for_result_callback is not None:
                self._wait_for_result_callback(False)
            self._failure()
            return

        self._logger.info("Action accepted")

        self._get_result_future = self._goal_handle.get_result_async()
        self._get_result_future.add_done_callback(self._get_result_callback)

    def get_feedback_callback(self, feedback: Action.Feedback) -> None:
        """Public feedback callback that can be given to the ActionClient

        Currently just passes the feedback to the user provided callback
        """
        if self._feedback_callback is not None:
            self._feedback_callback(feedback)

    def _get_result_callback(self, future: Future) -> None:
        """Callback for pulling the resulting feedback out of the future and passing it to a user provided callback"""
        result = future.result()
<<<<<<< HEAD
        self._result = result.result

        if result.status == GoalStatus.STATUS_SUCCEEDED:
            self._logger.info("Finished successfully")
=======
        if result is not None:
            final_result = result.result
        else:
            final_result = None

        if result.status == GoalStatus.STATUS_SUCCEEDED:
            self._logger.info("Finished successfully")
            self._result = final_result
>>>>>>> 9285fe1d
            if self._wait_for_result_callback is not None:
                self._wait_for_result_callback(True)
            if self._result_callback is not None:
                self._result_callback(self._result)
            return
        elif result.status == GoalStatus.STATUS_ABORTED:
            self._logger.info("Aborted")
<<<<<<< HEAD
=======
            self._result = final_result
>>>>>>> 9285fe1d
            if self._wait_for_result_callback is not None:
                self._wait_for_result_callback(False)
            self._failure()
            return
        elif result.status == GoalStatus.STATUS_CANCELED:
            self._logger.info("Canceled")
            self._result = final_result
            if self._wait_for_result_callback is not None:
                self._wait_for_result_callback(False)
            if self._on_cancel_success_callback is not None:
                self._on_cancel_success_callback()
            return

    def cancel(self) -> None:
        """Send the desire to cancel a command"""
        self._logger.info("Canceling Action")

        if self._goal_handle is not None:
            self._cancel_future = self._goal_handle.cancel_goal_async()
            self._cancel_future.add_done_callback(self._cancel_response_callback)

    def _cancel_response_callback(self, future: Future) -> None:
        """Callback for handling the response to attempting to cancel a command"""
        cancel_response = future.result()
        if len(cancel_response.goals_canceling) == 0:
            self._logger.info("Cancel request rejected")
            if self._on_cancel_failure_callback is not None:
                self._on_cancel_failure_callback()
        else:
            self._logger.info("Cancel request accepted")

    def _failure(self) -> None:
        """Triggers the internal failure callback if it exists"""
        if self._on_failure_callback is not None:
            self._on_failure_callback()<|MERGE_RESOLUTION|>--- conflicted
+++ resolved
@@ -129,21 +129,10 @@
     def _get_result_callback(self, future: Future) -> None:
         """Callback for pulling the resulting feedback out of the future and passing it to a user provided callback"""
         result = future.result()
-<<<<<<< HEAD
         self._result = result.result
 
         if result.status == GoalStatus.STATUS_SUCCEEDED:
             self._logger.info("Finished successfully")
-=======
-        if result is not None:
-            final_result = result.result
-        else:
-            final_result = None
-
-        if result.status == GoalStatus.STATUS_SUCCEEDED:
-            self._logger.info("Finished successfully")
-            self._result = final_result
->>>>>>> 9285fe1d
             if self._wait_for_result_callback is not None:
                 self._wait_for_result_callback(True)
             if self._result_callback is not None:
@@ -151,10 +140,6 @@
             return
         elif result.status == GoalStatus.STATUS_ABORTED:
             self._logger.info("Aborted")
-<<<<<<< HEAD
-=======
-            self._result = final_result
->>>>>>> 9285fe1d
             if self._wait_for_result_callback is not None:
                 self._wait_for_result_callback(False)
             self._failure()
